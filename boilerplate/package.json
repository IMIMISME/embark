{
  "name": "%APP_NAME%",
  "version": "0.0.1",
  "description": "",
  "scripts": {
    "test": "embark test"
  },
  "author": "",
  "license": "ISC",
  "homepage": "",
  "devDependencies": {
<<<<<<< HEAD
    "embark": "^2.4.2",
=======
    "embark": "^2.5.0",
>>>>>>> b32cef96
    "mocha": "^2.2.5"
  }
}<|MERGE_RESOLUTION|>--- conflicted
+++ resolved
@@ -9,11 +9,7 @@
   "license": "ISC",
   "homepage": "",
   "devDependencies": {
-<<<<<<< HEAD
-    "embark": "^2.4.2",
-=======
     "embark": "^2.5.0",
->>>>>>> b32cef96
     "mocha": "^2.2.5"
   }
 }