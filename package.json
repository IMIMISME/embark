--- conflicted
+++ resolved
@@ -3,12 +3,8 @@
   "version": "2.6.0",
   "description": "Embark is a framework that allows you to easily develop and deploy DApps",
   "scripts": {
-<<<<<<< HEAD
-    "test": "grunt jshint && mocha test/ --no-timeouts",
+    "test": "grunt jshint && mocha test/ --no-timeouts && cd test_app/ && npm install && ../bin/embark test",
     "prepare": "webpack"
-=======
-    "test": "grunt jshint && mocha test/ --no-timeouts && cd test_app/ && npm install && ../bin/embark test"
->>>>>>> 2690ada6
   },
   "bin": {
     "embark": "./bin/embark"
@@ -35,11 +31,8 @@
     "globule": "^1.1.0",
     "ipfs-api": "^14.0.3",
     "merge": "^1.2.0",
-<<<<<<< HEAD
+    "mocha": "^2.2.5",
     "orbit-db": "^0.17.3",
-=======
-    "mocha": "^2.2.5",
->>>>>>> 2690ada6
     "promptly": "^2.1.0",
     "serve-static": "^1.11.1",
     "shelljs": "^0.5.0",
