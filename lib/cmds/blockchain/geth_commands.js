const async = require('async');

// TODO: make all of this async
class GethCommands {
  constructor(options) {
    this.config = options && options.hasOwnProperty('config') ? options.config : {};
    this.env = options && options.hasOwnProperty('env') ? options.env : 'development';
    this.isDev = options && options.hasOwnProperty('isDev') ? options.isDev : (this.env === 'development');
    this.name = "Go-Ethereum (https://github.com/ethereum/go-ethereum)";
    this.geth_bin = this.config.geth_bin || "geth";
  }

  commonOptions() {
    let config = this.config;
    let cmd = [];

    cmd.push(this.determineNetworkType(config));

    if (config.datadir) {
      cmd.push(`--datadir=${config.datadir}`);
    }

    if (config.syncMode) {
      cmd.push("--syncmode=" + config.syncMode);
    }

    if (config.account && config.account.password) {
      cmd.push(`--password=${config.account.password}`);
    }

    if (Number.isInteger(config.verbosity) && config.verbosity >=0 && config.verbosity <= 5) {
      cmd.push("--verbosity=" + config.verbosity);
    }

    return cmd;
  }

  determineVersionCommand() {
    return this.geth_bin + " version";
  }

  determineNetworkType(config) {
    let cmd;
    if (config.networkType === 'testnet') {
      cmd = "--testnet";
    } else if (config.networkType === 'rinkeby') {
      cmd = "--rinkeby";
    } else if (config.networkType === 'custom') {
      cmd = "--networkid=" + config.networkId;
    }
    return cmd;
  }

  initGenesisCommmand() {
    let config = this.config;
    let cmd = this.geth_bin + " " + this.commonOptions().join(' ');

    if (config.genesisBlock) {
      cmd += " init \"" + config.genesisBlock + "\" ";
    }

    return cmd;
  }

  newAccountCommand() {
    return this.geth_bin + " " + this.commonOptions().join(' ') + " account new ";
  }

  listAccountsCommand() {
    return this.geth_bin + " " + this.commonOptions().join(' ') + " account list ";
  }

  determineRpcOptions(config) {
    let cmd = [];

    cmd.push("--port=" + config.port);
    cmd.push("--rpc");
    cmd.push("--rpcport=" + config.rpcPort);
    cmd.push("--rpcaddr=" + config.rpcHost);
    if (config.rpcCorsDomain) {
      if (config.rpcCorsDomain === '*') {
        console.log('==================================');
        console.log(__('rpcCorsDomain set to *'));
        console.log(__('make sure you know what you are doing'));
        console.log('==================================');
      }
      cmd.push("--rpccorsdomain=" + config.rpcCorsDomain);
    } else {
      console.log('==================================');
      console.log(__('warning: cors is not set'));
      console.log('==================================');
    }

    return cmd;
  }

  determineWsOptions(config) {
    let cmd = [];

    if (config.wsRPC) {
      cmd.push("--ws");
      cmd.push("--wsport=" + config.wsPort);
      cmd.push("--wsaddr=" + config.wsHost);
      if (config.wsOrigins) {
        if (config.wsOrigins === '*') {
          console.log('==================================');
          console.log(__('wsOrigins set to *'));
          console.log(__('make sure you know what you are doing'));
          console.log('==================================');
        }
        cmd.push("--wsorigins=" + config.wsOrigins);
      } else {
        console.log('==================================');
        console.log(__('warning: wsOrigins is not set'));
        console.log('==================================');
      }
    }

    return cmd;
  }

  mainCommand(address, done) {
    let self = this;
    let config = this.config;
    let rpc_api = (this.config.rpcApi || ['eth', 'web3', 'net', 'debug']);
    let ws_api = (this.config.wsApi || ['eth', 'web3', 'net', 'debug']);

    let args = [];

    async.series([
      function commonOptions(callback) {
        let cmd = self.commonOptions();
        args = args.concat(cmd);
        callback(null, cmd);
      },
      function rpcOptions(callback) {
        let cmd = self.determineRpcOptions(self.config);
        args = args.concat(cmd);
        callback(null, cmd);
      },
      function wsOptions(callback) {
        let cmd = self.determineWsOptions(self.config);
        args = args.concat(cmd);
        callback(null, cmd);
      },
      function dontGetPeers(callback) {
        if (config.nodiscover) {
          args.push("--nodiscover");
          return callback(null, "--nodiscover");
        }
        callback(null, "");
      },
      function vmDebug(callback) {
        if (config.vmdebug) {
          args.push("--vmdebug");
          return callback(null, "--vmdebug");
        }
        callback(null, "");
      },
      function maxPeers(callback) {
        let cmd = "--maxpeers=" + config.maxpeers;
        args.push(cmd);
        callback(null, cmd);
      },
      function mining(callback) {
        if (config.mineWhenNeeded || config.mine) {
          args.push("--mine");
          return callback(null, "--mine");
        }
        callback("");
      },
      function bootnodes(callback) {
        if (config.bootnodes && config.bootnodes !== "" && config.bootnodes !== []) {
          args.push("--bootnodes=" + config.bootnodes);
          return callback(null, "--bootnodes=" + config.bootnodes);
        }
        callback("");
      },
      function whisper(callback) {
        if (config.whisper) {
          rpc_api.push('shh');
          if (ws_api.indexOf('shh') === -1) {
            ws_api.push('shh');
          }
          args.push("--shh");
          return callback(null, "--shh ");
        }
        callback("");
      },
      function rpcApi(callback) {
        args.push('--rpcapi=' + rpc_api.join(','));
        callback(null, '--rpcapi=' + rpc_api.join(','));
      },
      function wsApi(callback) {
        args.push('--wsapi=' + ws_api.join(','));
        callback(null, '--wsapi=' + ws_api.join(','));
      },
      function accountToUnlock(callback) {
        let accountAddress = "";
        if(config.hasOwnProperty('address') && config.account.hasOwnProperty('address')) {
          accountAddress = config.account.address;
        } else {
          accountAddress = address;
        }
        if (accountAddress && !self.isDev) {
<<<<<<< HEAD
=======
          args.push("--unlock=" + accountAddress);
>>>>>>> 6a502040
          return callback(null, "--unlock=" + accountAddress);
        }
        callback(null, "");
      },
      function gasLimit(callback) {
        if (config.targetGasLimit) {
          args.push("--targetgaslimit=" + config.targetGasLimit);
          return callback(null, "--targetgaslimit=" + config.targetGasLimit);
        }
        callback(null, "");
      },
      function mineWhenNeeded(callback) {
        if (config.mineWhenNeeded && !self.isDev) {
<<<<<<< HEAD
=======
          args.push("js .embark/" + self.env + "/js/mine.js");
>>>>>>> 6a502040
          return callback(null, "js .embark/" + self.env + "/js/mine.js");
        }
        callback(null, "");
      },
      function isDev(callback) {
        if (self.isDev) {
<<<<<<< HEAD
=======
          args.push('--dev');
>>>>>>> 6a502040
          return callback(null, '--dev');
        }
        callback(null, '');
      }
    ], function (err) {
      if (err) {
        throw new Error(err.message);
      }
      return done(self.geth_bin, args);
    });
  }
}

module.exports = GethCommands;<|MERGE_RESOLUTION|>--- conflicted
+++ resolved
@@ -203,10 +203,7 @@
           accountAddress = address;
         }
         if (accountAddress && !self.isDev) {
-<<<<<<< HEAD
-=======
           args.push("--unlock=" + accountAddress);
->>>>>>> 6a502040
           return callback(null, "--unlock=" + accountAddress);
         }
         callback(null, "");
@@ -220,20 +217,14 @@
       },
       function mineWhenNeeded(callback) {
         if (config.mineWhenNeeded && !self.isDev) {
-<<<<<<< HEAD
-=======
           args.push("js .embark/" + self.env + "/js/mine.js");
->>>>>>> 6a502040
           return callback(null, "js .embark/" + self.env + "/js/mine.js");
         }
         callback(null, "");
       },
       function isDev(callback) {
         if (self.isDev) {
-<<<<<<< HEAD
-=======
           args.push('--dev');
->>>>>>> 6a502040
           return callback(null, '--dev');
         }
         callback(null, '');
