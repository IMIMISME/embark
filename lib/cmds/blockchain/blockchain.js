--- conflicted
+++ resolved
@@ -57,28 +57,6 @@
     this.config.datadir = fs.embarkPath(".embark/development/datadir");
   }
 
-<<<<<<< HEAD
-  if (this.blockchainConfig.isDev) {
-    this.isDev = true;
-  } else if (this.blockchainConfig.isDev === false) {
-    this.isDev = false;
-  } else {
-    this.isDev = this.env === 'development';
-  }
-
-  this.client = new options.client({config: this.config, env: this.env, isDev: this.isDev});
-};
-
-Blockchain.prototype.runCommand = function(cmd, options) {
-  console.log(("running: " + cmd.underline).green);
-  return shelljs.exec(cmd, options, (err, stdout, _stderr) => {
-    if (err && this.env === 'development' && stdout.indexOf('Failed to unlock developer account') > 0) {
-      console.warn('\nDevelopment blockchain has changed to use the --dev option.'.yellow);
-      console.warn('You can reset your workspace to fix the problem with'.yellow + ' embark reset'.cyan);
-      console.warn('Otherwise, you can change your data directory in blockchain.json (datadir)'.yellow);
-    }
-  });
-=======
   const spaceMessage = 'The path for %s in blockchain config contains spaces, please remove them';
   if (this.config.datadir && this.config.datadir.indexOf(' ') > 0) {
     console.error(__(spaceMessage, 'datadir'));
@@ -120,7 +98,6 @@
     options.silent = true;
   }
   return child_process.exec(cmd, options, callback);
->>>>>>> 6a502040
 };
 
 Blockchain.prototype.run = function() {
@@ -130,18 +107,6 @@
   console.log(__("Embark Blockchain Using: %s", this.client.name.underline).magenta);
   console.log("===============================================================================".magenta);
   console.log("===============================================================================".magenta);
-<<<<<<< HEAD
-  if (!this.isClientInstalled()) {
-    console.log(("could not find " + this.config.geth_bin + " command; is " + this.client.name + " installed or in the PATH?").green);
-    return;
-  }
-  let address = '';
-  if (!this.isDev) {
-    address = this.initChainAndGetAddress();
-  }
-  this.client.mainCommand(address, function(cmd) {
-    self.runCommand(cmd, {async: true});
-=======
 
   this.checkPathLength();
   let address = '';
@@ -206,7 +171,6 @@
         console.error('Geth exited with error code ' + code);
       }
     });
->>>>>>> 6a502040
   });
 };
 
