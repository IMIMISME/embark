--- conflicted
+++ resolved
@@ -57,12 +57,9 @@
     "logPath": ".embark/logs/",
     "maxLogLength": 1500
   },
-<<<<<<< HEAD
   "deploymentStrategy": {
     "implicit": "implicit",
     "explicit": "explicit"
-  }
-=======
+  },
   "embarkResourceOrigin": "http://embark"
->>>>>>> 60a75d8b
 }