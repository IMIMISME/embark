const Web3 = require('web3');
const async = require('async');
const Provider = require('./provider.js');
const request = require('request');
const BlockchainProcessLauncher = require('../processes/blockchainProcessLauncher');
const utils = require('../utils/utils');
const constants = require('../constants');

const WEB3_READY = 'web3Ready';

class Blockchain {
  constructor(options) {
    this.plugins = options.plugins;
    this.logger = options.logger;
    this.events = options.events;
    this.contractsConfig = options.contractsConfig;
    this.blockchainConfig = options.blockchainConfig;
    this.web3 = options.web3;
    this.locale = options.locale;
    this.isDev = options.isDev;
    this.addCheck = options.addCheck;
    this.web3Endpoint = '';
    this.isWeb3Ready = false;
    this.web3StartedInProcess = false;

    if (!this.web3) {
      this.initWeb3();
    } else {
      this.isWeb3Ready = true;
    }
    this.registerServiceCheck();
    this.registerRequests();
    this.registerWeb3Object();
  }

  initWeb3(cb) {
    if (!cb) {
      cb = function(){};
    }
    if (this.isWeb3Ready) {
      return cb();
    }
    const self = this;
    this.web3 = new Web3();
    if (this.contractsConfig.deployment.type === "rpc") {
      let provider;
      this.web3Endpoint = 'http://' + this.contractsConfig.deployment.host + ':' + this.contractsConfig.deployment.port;

      const providerOptions = {
        web3: this.web3,
        accountsConfig: this.contractsConfig.deployment.accounts,
        logger: this.logger,
        isDev: this.isDev,
        web3Endpoint: self.web3Endpoint
      };
      provider = new Provider(providerOptions);

      provider.startWeb3Provider(() => {
        self.assertNodeConnection(true, (err) => {
          if (err && self.web3StartedInProcess) {
            // Already started blockchain in another node, we really have a node problem
            self.logger.error(__('Unable to start the blockchain process. Is Geth installed?').red);
            return cb(err);
          }
          if (!err) {
            self.isWeb3Ready = true;
            self.events.emit(WEB3_READY);
            return cb();
          }
          self.web3StartedInProcess = true;
          self.startBlockchainNode(() => {
            // Need to re-initialize web3 to connect to the new blockchain node
            provider.stop();
            self.initWeb3(cb);
          });
        });
      });
    } else {
      throw new Error("contracts config error: unknown deployment type " + this.contractsConfig.deployment.type);
    }
  }

  onReady(callback) {
    if (this.isWeb3Ready) {
      return callback();
    }

    this.events.once(WEB3_READY, () => {
      callback();
    });
  }

  startBlockchainNode(callback) {
    const self = this;
    let blockchainProcess = new BlockchainProcessLauncher({
      events: self.events,
      logger: self.logger,
      normalizeInput: utils.normalizeInput,
      blockchainConfig: self.blockchainConfig,
      locale: self.locale,
      isDev: self.isDev
    });

    blockchainProcess.startBlockchainNode();
    self.events.once(constants.blockchain.blockchainReady, () => {
      callback();
    });
  }

  registerServiceCheck() {
    const self = this;
    const NO_NODE = 'noNode';

    this.addCheck('Ethereum', function (cb) {
      async.waterfall([
        function checkNodeConnection(next) {
          self.assertNodeConnection(true, (err) => {
            if (err) {
              return next(NO_NODE, {name: "No Blockchain node found", status: 'off'});
            }
            next();
          });
        },
        function checkVersion(next) {
          // TODO: web3_clientVersion method is currently not implemented in web3.js 1.0
          self.web3._requestManager.send({method: 'web3_clientVersion', params: []}, (err, version) => {
            if (err) {
              return next(null, {name: "Ethereum node (version unknown)", status: 'on'});
            }
            if (version.indexOf("/") < 0) {
              return next(null, {name: version, status: 'on'});
            }
            let nodeName = version.split("/")[0];
            let versionNumber = version.split("/")[1].split("-")[0];
            let name = nodeName + " " + versionNumber + " (Ethereum)";

            return next(null, {name: name, status: 'on'});
          });
        }
      ], (err, statusObj) => {
<<<<<<< HEAD
        if (err && err !== NO_NODE) {
          return cb(err);
=======
        if (err === NO_NODE) {
          return cb(err);
        }
        if (err) {
          self.logger.error(err);
          return;
>>>>>>> d969eb00
        }
        cb(statusObj);
      });
    }, 5000, 'off');
  }

  registerRequests() {
    const self = this;

    this.events.setCommandHandler("blockchain:defaultAccount:get", function(cb) {
      cb(self.defaultAccount);
    });

    this.events.setCommandHandler("blockchain:defaultAccount:set", function(account, cb) {
      self.setDefaultAccount(account);
      cb();
    });

    this.events.setCommandHandler("blockchain:block:byNumber", function(blockNumber, cb) {
      self.getBlock(blockNumber, cb);
    });

  }

  defaultAccount() {
    return this.web3.eth.defaultAccount;
  }

  setDefaultAccount(account) {
    this.web3.eth.defaultAccount = account;
  }

  getAccounts(cb) {
    this.web3.eth.getAccounts(cb);
  }

  getCode(address, cb) {
    this.web3.eth.getCode(address, cb);
  }

  getBlock(blockNumber, cb) {
    this.web3.eth.getBlock(blockNumber, cb);
  }

  ContractObject(params) {
    return new this.web3.eth.Contract(params.abi);
  }

  deployContractObject(contractObject, params) {
    return contractObject.deploy({arguments: params.arguments, data: params.data});
  }

  estimateDeployContractGas(deployObject, cb) {
    return deployObject.estimateGas().then((gasValue) => {
      cb(null, gasValue);
    }).catch(cb);
  }

  deployContractFromObject(deployContractObject, params, cb) {
    deployContractObject.send({
      from: params.from, gas: params.gas, gasPrice: params.gasPrice
    }).on('receipt', function(receipt) {
      if (receipt.contractAddress !== undefined) {
        cb(null, receipt);
      }
    }).on('error', cb);
  }

  assertNodeConnection(noLogs, cb) {
    if (typeof noLogs === 'function') {
      cb = noLogs;
      noLogs = false;
    }
    const NO_NODE_ERROR = Error("error connecting to blockchain node");
    const self = this;

    async.waterfall([
      function checkInstance(next) {
        if (!self.web3) {
          return next(Error("no web3 instance found"));
        }
        next();
      },
      function checkProvider(next) {
        if (self.web3.currentProvider === undefined) {
          return next(NO_NODE_ERROR);
        }
        next();
      },
      function pingEndpoint(next) {
        if (!self.web3Endpoint) {
          return next();
        }
        request.get(self.web3Endpoint, function (err, _response, _body) {
          if (err) {
            return next(NO_NODE_ERROR);
          }
          next();
        });
      },
      function checkAccounts(next) {
        self.getAccounts(function(err, _accounts) {
          if (err) {
            return next(NO_NODE_ERROR);
          }
          return next();
        });
      }
    ], function (err) {
      if (!noLogs && err === NO_NODE_ERROR) {
        self.logger.error(("Couldn't connect to an Ethereum node are you sure it's on?").red);
        self.logger.info("make sure you have an Ethereum node or simulator running. e.g 'embark blockchain'".magenta);
      }
      cb(err);
    });
  }

  determineDefaultAccount(cb) {
    const self = this;
    self.getAccounts(function (err, accounts) {
      if (err) {
        self.logger.error(err);
        return cb(new Error(err));
      }
      let accountConfig = self.blockchainConfig.account;
      let selectedAccount = accountConfig && accountConfig.address;
      self.setDefaultAccount(selectedAccount || accounts[0]);
      cb();
    });
  }

  registerWeb3Object() {
    // doesn't feel quite right, should be a cmd or plugin method
    // can just be a command without a callback
    this.events.emit("runcode:register", "web3", this.web3);
  }
}

module.exports = Blockchain;
<|MERGE_RESOLUTION|>--- conflicted
+++ resolved
@@ -138,17 +138,9 @@
           });
         }
       ], (err, statusObj) => {
-<<<<<<< HEAD
         if (err && err !== NO_NODE) {
           return cb(err);
-=======
-        if (err === NO_NODE) {
-          return cb(err);
-        }
-        if (err) {
-          self.logger.error(err);
-          return;
->>>>>>> d969eb00
+        }
         }
         cb(statusObj);
       });
