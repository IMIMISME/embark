--- conflicted
+++ resolved
@@ -63,20 +63,14 @@
         gasPrice: contract.gasPrice
       });
 
-<<<<<<< HEAD
-      contractAddress = contractObject["new"].apply(contractObject, contractParams).address;
-
-      this.deployedContracts[className] = contractAddress;
-
-      console.log("address is " + contractAddress);
-      console.log("deployed " + className + " at " + contractAddress);
-    }
-=======
     var transactionHash = contractObject["new"].apply(contractObject, contractParams).transactionHash;
     this.deployedContracts[className] = transactionHash;
+    // TODO: get this with sync until a different mechanism is implemented
+    //this.deployedContracts[className] = contractAddress;
+    //console.log("address is " + contractAddress);
 
     console.log("deployed " + className + " with transaction hash " + transactionHash);
->>>>>>> 19eb84ef
+    //console.log("deployed " + className + " at " + contractAddress);
   }
 
 };
@@ -92,13 +86,8 @@
     var contract = this.contractDB[className];
 
     var abi = JSON.stringify(contract.compiled.info.abiDefinition);
-<<<<<<< HEAD
-    var contractAddress = deployedContract;
-    result += className + "Abi = " + abi + ";";
-    result += className + "Contract = web3.eth.contract(" + className + "Abi);";
-    result += className + " = " + className + "Contract.at('" + contractAddress + "');";
-=======
     var transactionHash = deployedContract;
+    //var contractAddress = deployedContract;
     
     console.log('trying to obtain ' + className + ' address...');
     var receipt = null;
@@ -108,10 +97,9 @@
     var contractAddress = receipt.contractAddress;
     console.log('address is ' + contractAddress);
 
-    result += "var " + className + "Abi = " + abi + ";";
-    result += "var " + className + "Contract = web3.eth.contract(" + className + "Abi);";
-    result += "var " + className + " = " + className + "Contract.at('" + contractAddress + "');";
->>>>>>> 19eb84ef
+    result += className + "Abi = " + abi + ";";
+    result += className + "Contract = web3.eth.contract(" + className + "Abi);";
+    result += className + " = " + className + "Contract.at('" + contractAddress + "');";
   }
 
   return result;
