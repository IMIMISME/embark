--- conflicted
+++ resolved
@@ -26,7 +26,6 @@
     this.config.loadConfigFiles(options);
     this.plugins = this.config.plugins;
 
-<<<<<<< HEAD
     this.blockchain = function (env, client) {
       return require('./cmds/blockchain/blockchain.js')(Embark.prototype.config.blockchainConfig, client, env).run();
     };
@@ -48,7 +47,7 @@
       let Engine = require('./core/engine');
       let engine = new Engine({
         env: options.env,
-        embarkConfig: 'embark.json'
+        embarkConfig: options.embarkConfig || 'embark.json'
       });
 
       engine.init();
@@ -58,36 +57,6 @@
         console.log(('Welcome to Embark ' + Embark.version).yellow.bold);
         console.log('========================'.bold.green);
       }
-=======
-  function generateTemplate (templateName, destinationFolder, name) {
-    var TemplateGenerator = require('./cmds/template_generator.js');
-    var templateGenerator = new TemplateGenerator(templateName);
-    templateGenerator.generate(destinationFolder, name);
-  }
-
-  function run (options) {
-    var Dashboard = require('./dashboard/dashboard.js');
-
-    var env = options.env;
-
-    var engine = new Engine({
-      env: options.env,
-      embarkConfig: options.embarkConfig || 'embark.json'
-    });
-    engine.init();
-
-    if (!options.useDashboard) {
-      console.log('========================'.bold.green);
-      console.log(('Welcome to Embark ' + Embark.version).yellow.bold);
-      console.log('========================'.bold.green);
-    }
-
-    async.parallel([
-      function startDashboard(callback) {
-        if (!options.useDashboard) {
-          return callback();
-        }
->>>>>>> c2ca2563
 
       async.parallel([
         function startDashboard(callback) {
@@ -113,40 +82,12 @@
 
             callback();
           });
-<<<<<<< HEAD
         },
         function (callback) {
           let pluginList = engine.plugins.listPlugins();
           if (pluginList.length > 0) {
             engine.logger.info("loaded plugins: " + pluginList.join(", "));
           }
-=======
-        });
-
-        engine.deployManager.deployContracts(function(err) {
-          engine.startService("fileWatcher");
-          if (options.runWebserver) {
-            engine.startService("webServer", {
-              host: options.serverHost,
-              port: options.serverPort
-            });
-          }
-          callback(err);
-        });
-      }
-    ], function(err, result) {
-      if (err) {
-        engine.logger.error(err.message);
-        engine.logger.info(err.stack);
-      } else {
-        engine.logger.setStatus("Ready".green);
-        engine.logger.info("Looking for documentation? you can find it at ".cyan + "http://embark.readthedocs.io/".green.underline);
-        engine.logger.info("Ready".underline);
-        engine.events.emit('firstDeploymentDone');
-      }
-    });
-  }
->>>>>>> c2ca2563
 
           engine.startMonitor();
           engine.startService("web3");
@@ -171,19 +112,19 @@
                 port: options.serverPort
               });
             }
-            callback();
-          });
-        }
-      ], function (err) {
+            callback(err);
+          });
+        }
+      ], function (err, result) {
         if (err) {
           engine.logger.error(err.message);
+          engine.logger.info(err.stack);
         } else {
           engine.logger.setStatus("Ready".green);
           engine.logger.info("Looking for documentation? you can find it at ".cyan + "http://embark.readthedocs.io/".green.underline);
           engine.logger.info("Ready".underline);
-          Embark.emit('firstDeploymentDone');
-        }
-<<<<<<< HEAD
+          engine.events.emit('firstDeploymentDone');
+        }
       });
     };
 
@@ -204,6 +145,7 @@
             engine.logger.info("loaded plugins: " + pluginList.join(", "));
           }
 
+          engine.startService("web3");
           engine.startService("pipeline");
           engine.startService("abi");
           engine.startService("deployment");
@@ -211,24 +153,25 @@
         },
         function deploy(callback) {
           engine.deployManager.deployContracts(function () {
-            callback();
-          });
-        }
-      ], function (err) {
+            callback(err);
+          });
+        }
+      ], function (err, result) {
         if (err) {
           engine.logger.error(err.message);
+          engine.logger.debug(err.stack);
         } else {
           engine.logger.info("finished building".underline);
         }
         // needed due to child processes
         process.exit();
       });
-    };
-
-    this.initTests = function (options) {
+    }
+
+    this.initTests = function () {
       let Test = require('./core/test.js');
       return new Test(options);
-    };
+    }
 
 // TODO: should deploy if it hasn't already
     this.upload = function (platform) {
@@ -246,41 +189,11 @@
           storageConfig: Embark.prototype.config.storageConfig
         });
         swarm.deploy();
-=======
-        
-        engine.startService("web3");
-        engine.startService("pipeline");
-        engine.startService("abi");
-        engine.startService("deployment");
-        callback();
-      },
-      function deploy(callback) {
-        engine.deployManager.deployContracts(function(err) {
-          callback(err);
-        });
-      }
-    ], function(err, result) {
-      if (err) {
-        engine.logger.error(err.message);
-        engine.logger.debug(err.stack)
->>>>>>> c2ca2563
       } else {
         console.log(("unknown platform: " + platform).red);
         console.log('try "embark upload ipfs" or "embark upload swarm"'.green);
       }
-<<<<<<< HEAD
-    };
-=======
-      // needed due to child processes
-      process.exit();
-    });
-  }
-
-  function initTests () {
-    var Test = require('./core/test.js');
-    return new Test(options);
-  }
->>>>>>> c2ca2563
+    };
 
     if (!(this instanceof Embark)) {
       return new Embark();
