--- conflicted
+++ resolved
@@ -217,11 +217,7 @@
         engine.logger.error(err.message);
         engine.logger.debug(err.stack);
       } else {
-<<<<<<< HEAD
-        engine.logger.info("Finished building".underline);
-=======
         engine.logger.info(__("finished building").underline);
->>>>>>> 6a502040
       }
       // needed due to child processes
       process.exit();
