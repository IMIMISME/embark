--- conflicted
+++ resolved
@@ -233,40 +233,7 @@
           fs.writeJson(fs.dappPath(self.buildDir, 'contracts', contract.className + ".json"), contract, {spaces: 2}, eachCb);
         }, () => { next(); });
       }
-<<<<<<< HEAD
-      callback();
-    });
-  }
-
-  buildContracts(contractsJSON) {
-    fs.mkdirpSync(fs.dappPath(this.buildDir, 'contracts'));
-
-    for (let className in contractsJSON) {
-      let contract = contractsJSON[className];
-      fs.writeJSONSync(fs.dappPath(this.buildDir, 'contracts', className + ".json"), contract, {spaces: 2});
-    }
-  }
-
-  buildContractJS(contractName) {
-    let contractJSON = fs.readFileSync(fs.dappPath(this.buildDir, 'contracts', contractName + '.json')).toString();
-
-    let contractCode = "";
-    contractCode += "import web3 from 'Embark/web3';\n";
-    contractCode += "import EmbarkJS from 'Embark/EmbarkJS';\n";
-    contractCode += "let " + contractName + "JSONConfig = " + contractJSON + ";\n";
-    contractCode += "let " + contractName + " = new EmbarkJS.Contract(" + contractName + "JSONConfig);\n";
-
-    contractCode += "\n__embarkContext.execWhenReady(function() {\n";
-    contractCode += "\n" + contractName + ".setProvider(web3.currentProvider);\n";
-    contractCode += "\n" + contractName + ".options.from = web3.eth.defaultAccount;\n";
-    contractCode += "\n});\n";
-
-    contractCode += "export default " + contractName + ";\n";
-
-    return contractCode;
-=======
     ], cb);
->>>>>>> 6a502040
   }
 
   buildWeb3JS(cb) {
